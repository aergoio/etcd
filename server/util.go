package server

import (
	"encoding/json"
	"fmt"
	"io"
	"net/http"
	"net/url"
	"strings"

	"github.com/coreos/etcd/log"
)

func decodeJsonRequest(req *http.Request, data interface{}) error {
	decoder := json.NewDecoder(req.Body)
	if err := decoder.Decode(&data); err != nil && err != io.EOF {
		log.Warnf("Malformed json request: %v", err)
		return fmt.Errorf("Malformed json request: %v", err)
	}
	return nil
}

func redirect(hostname string, w http.ResponseWriter, req *http.Request) {
	originalURL := req.URL
	redirectURL, _ := url.Parse(hostname)

	// we need the original path and raw query
	redirectURL.Path = originalURL.Path
	redirectURL.RawQuery = originalURL.RawQuery
	redirectURL.Fragment = originalURL.Fragment

	log.Debugf("Redirect to %s", redirectURL.String())
	http.Redirect(w, req, redirectURL.String(), http.StatusTemporaryRedirect)
}

// trimsplit slices s into all substrings separated by sep and returns a
// slice of the substrings between the separator with all leading and trailing
// white space removed, as defined by Unicode.
func trimsplit(s, sep string) []string {
  raw := strings.Split(s, ",")
<<<<<<< HEAD
  trimmed := make([]string, 0)
=======
  trimmed := make([]string, len(raw))
>>>>>>> 65663b2d
  for _, r := range raw {
    trimmed = append(trimmed, strings.TrimSpace(r))
  }
  return trimmed
<<<<<<< HEAD
}
=======
}
>>>>>>> 65663b2d
<|MERGE_RESOLUTION|>--- conflicted
+++ resolved
@@ -38,17 +38,9 @@
 // white space removed, as defined by Unicode.
 func trimsplit(s, sep string) []string {
   raw := strings.Split(s, ",")
-<<<<<<< HEAD
   trimmed := make([]string, 0)
-=======
-  trimmed := make([]string, len(raw))
->>>>>>> 65663b2d
   for _, r := range raw {
     trimmed = append(trimmed, strings.TrimSpace(r))
   }
   return trimmed
-<<<<<<< HEAD
-}
-=======
-}
->>>>>>> 65663b2d
+}