package v2

import (
	"errors"
	"fmt"
	"net/http"
	"path"
	"strconv"
	"time"

	etcdErr "github.com/coreos/etcd/error"
	"github.com/coreos/etcd/third_party/github.com/coreos/go-etcd/etcd"
	"github.com/coreos/etcd/third_party/github.com/gorilla/mux"
)

// acquireHandler attempts to acquire a lock on the given key.
// The "key" parameter specifies the resource to lock.
// The "value" parameter specifies a value to associate with the lock.
// The "ttl" parameter specifies how long the lock will persist for.
// The "timeout" parameter specifies how long the request should wait for the lock.
func (h *handler) acquireHandler(w http.ResponseWriter, req *http.Request) error {
	h.client.SyncCluster()

	// Setup connection watcher.
	closeNotifier, _ := w.(http.CloseNotifier)
	closeChan := closeNotifier.CloseNotify()
	stopChan := make(chan bool)

	// Parse the lock "key".
	vars := mux.Vars(req)
	keypath := path.Join(prefix, vars["key"])
	value := req.FormValue("value")

	// Parse "timeout" parameter.
	var timeout int
	var err error
	if req.FormValue("timeout") == "" {
		timeout = -1
	} else if timeout, err = strconv.Atoi(req.FormValue("timeout")); err != nil {
		return etcdErr.NewError(etcdErr.EcodeTimeoutNaN, "Acquire", 0)
	}
	timeout = timeout + 1

	// Parse TTL.
	ttl, err := strconv.Atoi(req.FormValue("ttl"))
	if err != nil {
		return etcdErr.NewError(etcdErr.EcodeTTLNaN, "Acquire", 0)
	}

	// If node exists then just watch it. Otherwise create the node and watch it.
	node, index, pos := h.findExistingNode(keypath, value)
	if index > 0 {
		if pos == 0 {
			// If lock is already acquired then update the TTL.
			h.client.Update(node.Key, node.Value, uint64(ttl))
		} else {
			// Otherwise watch until it becomes acquired (or errors).
			err = h.watch(keypath, index, nil)
		}
	} else {
		index, err = h.createNode(keypath, value, ttl, closeChan, stopChan)
	}

	// Stop all goroutines.
	close(stopChan)

	// Check for an error.
	if err != nil {
		return err
	}

	// Write response.
	w.Write([]byte(strconv.Itoa(index)))
	return nil
}

// createNode creates a new lock node and watches it until it is acquired or acquisition fails.
func (h *handler) createNode(keypath string, value string, ttl int, closeChan <-chan bool, stopChan chan bool) (int, error) {
	// Default the value to "-" if it is blank.
	if len(value) == 0 {
		value = "-"
	}

	// Create an incrementing id for the lock.
	resp, err := h.client.AddChild(keypath, value, uint64(ttl))
	if err != nil {
		return 0, err
	}
	indexpath := resp.Node.Key
	index, _ := strconv.Atoi(path.Base(indexpath))

	// Keep updating TTL to make sure lock request is not expired before acquisition.
	go h.ttlKeepAlive(indexpath, value, ttl, stopChan)

	// Watch until we acquire or fail.
	err = h.watch(keypath, index, closeChan)

	// Check for connection disconnect before we write the lock index.
	if err != nil {
		select {
		case <-closeChan:
			err = errors.New("user interrupted")
		default:
		}
	}

	// Update TTL one last time if acquired. Otherwise delete.
	if err == nil {
		h.client.Update(indexpath, value, uint64(ttl))
	} else {
		h.client.Delete(indexpath, false)
	}

	return index, err
}

// findExistingNode search for a node on the lock with the given value.
func (h *handler) findExistingNode(keypath string, value string) (*etcd.Node, int, int) {
	if len(value) > 0 {
		resp, err := h.client.Get(keypath, true, true)
		if err == nil {
			nodes := lockNodes{resp.Node.Nodes}
			if node, pos := nodes.FindByValue(value); node != nil {
				index, _ := strconv.Atoi(path.Base(node.Key))
				return node, index, pos
			}
		}
	}
	return nil, 0, 0
}

// ttlKeepAlive continues to update a key's TTL until the stop channel is closed.
func (h *handler) ttlKeepAlive(k string, value string, ttl int, stopChan chan bool) {
	for {
		select {
		case <-time.After(time.Duration(ttl/2) * time.Second):
			h.client.Update(k, value, uint64(ttl))
		case <-stopChan:
			return
		}
	}
}

// watch continuously waits for a given lock index to be acquired or until lock fails.
// Returns a boolean indicating success.
func (h *handler) watch(keypath string, index int, closeChan <-chan bool) error {
	// Wrap close chan so we can pass it to Client.Watch().
	stopWatchChan := make(chan bool)
	stopWrapChan := make(chan bool)
	go func() {
		select {
		case <-closeChan:
			stopWatchChan <- true
<<<<<<< HEAD
		case <-stopWatchChan:
=======
		case <- stopWrapChan:
			stopWatchChan <- true
		case <- stopWatchChan:
>>>>>>> 1273875a
		}
	}()
	defer close(stopWrapChan)

	for {
		// Read all nodes for the lock.
		resp, err := h.client.Get(keypath, true, true)
		if err != nil {
			return fmt.Errorf("lock watch lookup error: %s", err.Error())
		}
		nodes := lockNodes{resp.Node.Nodes}
		prevIndex := nodes.PrevIndex(index)

		// If there is no previous index then we have the lock.
		if prevIndex == 0 {
			return nil
		}

		// Watch previous index until it's gone.
		waitIndex := resp.Node.ModifiedIndex

		// Since event store has only 1000 histories we should use first node's CreatedIndex if available
		if firstNode := nodes.First(); firstNode != nil {
			waitIndex = firstNode.CreatedIndex
		}

		_, err = h.client.Watch(path.Join(keypath, strconv.Itoa(prevIndex)), waitIndex, false, nil, stopWatchChan)
		if err == etcd.ErrWatchStoppedByUser {
			return fmt.Errorf("lock watch closed")
		} else if err != nil {
			return fmt.Errorf("lock watch error: %s", err.Error())
		}
	}
}<|MERGE_RESOLUTION|>--- conflicted
+++ resolved
@@ -151,13 +151,9 @@
 		select {
 		case <-closeChan:
 			stopWatchChan <- true
-<<<<<<< HEAD
-		case <-stopWatchChan:
-=======
 		case <- stopWrapChan:
 			stopWatchChan <- true
 		case <- stopWatchChan:
->>>>>>> 1273875a
 		}
 	}()
 	defer close(stopWrapChan)
